# 0.1.6

<<<<<<< HEAD
- new `--cloud_key` argument for all commands. If specified this lets you
  override the `GOOGLE_APPLICATION_CREDENTIALS` value that's usually inspected
  for the service account key.

- fixed a bug in `caliban.util.TempCopy` where a `None`-valued path would fail. This affected environments where `GOOGLE_APPLICATION_CREDENTIALS` wasn't set.

=======
>>>>>>> 57a52a9c
- `--docker_run_args` allows you to pass a string of arguments directly through
  to `docker run`. This command works for `caliban run`, `caliban notebook` and
  `caliban shell`.

- `docker.py` reorganized, now takes explicit `JobMode` instances throughout.

# 0.1.5

- `--experiment_config` can now take experiment configs via stdin (pipes, yay!);
  specify `--experiment_config stdin`, or any-cased version of that, and the
  script will wait to accept your input.

  As an example, this command pipes in a config and also passes `--dry_run` to
  show the series of jobs that WILL be submitted when the `--dry_run` flag is
  removed:

  ```
  cat experiment.json | caliban cloud -e gpu --experiment_config stdin --dry_run trainer.train
  ```

  You could pipe the output of a nontrivial python script that generates a JSON
  list of dicts.

- `--image_tag` argument to `caliban cloud`; if you supply this it will bypass
  the Docker build and push steps and use this image directly. This is useful if
  you want to submit a job quickly without going through a no-op build and push,
  OR if you want to broadcast an experiment to some existing container.

- if you supply a `--tpu_spec` and DON'T supply an explicit `--gpu_spec`,
  caliban will default to CPU mode. `--gpu_spec` and `--nogpu` are still
  incompatible. You can use a GPU and TPU spec together without problems.

- added support for `--tpu_spec` in `caliban cloud` mode. This validates in a
  similar style to `--gpu_spec`; any invalid combination of count, region and
  TPU type will fail.

  (Unlike `--gpu_spec` this mode IS compatible with `--nogpu`. In fact, many
  demos seem to use the non-GPU version of tensorflow here.)

- added a `caliban build` mode that simply builds the image and returns the
  image ID. Useful for checking if your image can build at all with the current
  settings.

# 0.1.4

- the CLI will now error if you pass any caliban keyword arguments AFTER the
  python module name, but before `--`. In previous versions, if you did something like

```bash
caliban cloud trainer.train --nogpu
```

  That final `--nogpu` would get passed on directly to your script, vs getting
  absorbed by Caliban.

- If you pass `--nogpu` mode and have a setup.py file, caliban will
  automatically pass `--extras cpu` and attempt to install an extras dependency
  called `cpu`. Same goes for `gpu` if you DON'T pass `--nogpu`. So, if you have
  a setup.py file, the default pip installation will now look like one of these:

```bash
pip install .[gpu]
pip install .[cpu]
```

Instead of

```
pip install .
```

# 0.1.3.1

- Minor bugfix; I was calling "len" on an iterator, not a list.

# 0.1.3

This version:

- Moves from batch submission to submitting 1 request at a time, so Cloud can handle our rate limiting
- adds support for lists of experiment configs
- adds terminal highlighting
- adds a progress bar for Cloud submissions
- cleans up the terminal output for each job to show the interesting bits, not the entire training spec.
- moves the job index to the end of the jobId, so searching is easier

If you like you can set `-v 1` to see the full spec output.

# 0.1.2

- `caliban.cloud.types` has lots of enums and types that make it easier to code
  well against AI Platform.
- `caliban cloud` has more validations, now.
- `caliban cloud` now supports:
  - `--gpu_spec`, which you can use to configure the GPU count and type for your
    job.
  - `--machine_type` allows you to specify the machine type for all jobs that
    run.
  - `--experiment_config` lets you submit batches of jobs at once.
  - `--force` skips all validations and forces a submission with the specified
    config.
  - `--dry_run` will generate logs showing what WOULD happen if you submit a
    batch of jobs.
- The `caliban cloud --stream_logs` argument is now gone; the command prints,
  so this is easy enough to run without special help, and the argument made
  batch job submission difficult.
- all local Docker commands now run `--ipc host`, which gives `docker run`
  access to all of the host's memory.
- Base images now contain `gsutil`. `docker.py` automatically configures
  `gcloud` and `gsutil` with shared credentials when they're present on the
  machine running caliban commands.<|MERGE_RESOLUTION|>--- conflicted
+++ resolved
@@ -1,19 +1,16 @@
 # 0.1.6
 
-<<<<<<< HEAD
+- `--docker_run_args` allows you to pass a string of arguments directly through
+  to `docker run`. This command works for `caliban run`, `caliban notebook` and
+  `caliban shell`.
+
+- `docker.py` reorganized, now takes explicit `JobMode` instances throughout.
+
 - new `--cloud_key` argument for all commands. If specified this lets you
   override the `GOOGLE_APPLICATION_CREDENTIALS` value that's usually inspected
   for the service account key.
 
 - fixed a bug in `caliban.util.TempCopy` where a `None`-valued path would fail. This affected environments where `GOOGLE_APPLICATION_CREDENTIALS` wasn't set.
-
-=======
->>>>>>> 57a52a9c
-- `--docker_run_args` allows you to pass a string of arguments directly through
-  to `docker run`. This command works for `caliban run`, `caliban notebook` and
-  `caliban shell`.
-
-- `docker.py` reorganized, now takes explicit `JobMode` instances throughout.
 
 # 0.1.5
 
